--- conflicted
+++ resolved
@@ -37,10 +37,7 @@
 from collectors.etc import elasticsearch_conf
 
 COLLECTION_INTERVAL = 60  # seconds
-<<<<<<< HEAD
 MIN_SLEEP_TIME = 15  # seconds
-=======
->>>>>>> 20d25071
 DEFAULT_TIMEOUT = 10.0  # seconds
 
 # regexes to separate differences in version numbers
@@ -134,11 +131,7 @@
     if tags:
         tags = " " + \
                " ".join("%s=%s" % (name.replace(" ", ""), value.replace(" ", "").replace(":", "-"))
-<<<<<<< HEAD
-                        for name, value in tags.items())
-=======
-                              for name, value in tags.items())
->>>>>>> 20d25071
+               for name, value in tags.items())
     else:
         tags = ""
     print("%s %d %s %s"
@@ -178,7 +171,6 @@
     return
 
 
-<<<<<<< HEAD
 def _collect_indices_total(metric, stats, tags, lock, timestamp):
     with lock:
         _traverse(metric, stats, timestamp, tags)
@@ -202,32 +194,6 @@
         _collect_indices_stats(metric + ".indices.byindex", stats, index_tags, lock, ts)
 
 
-=======
-def _collect_indices_total(metric, stats, tags, lock):
-    ts = int(time.time())
-    with lock:
-        _traverse(metric, stats, ts, tags)
-
-
-def _collect_indices_stats(metric, index_stats, tags, lock):
-    ts = int(time.time())
-    with lock:
-        _traverse(metric, index_stats, ts, tags)
-
-
-def _collect_indices(server, metric, tags, lock):
-    index_stats = _index_stats(server)
-    total_stats = index_stats["_all"]
-    _collect_indices_total(metric + ".indices", total_stats, tags, lock)
-
-    indices_stats = index_stats["indices"]
-    while indices_stats:
-        index_id, stats = indices_stats.popitem()
-        index_tags = {"cluster": tags["cluster"], "index": index_id}
-        _collect_indices_stats(metric + ".indices.byindex", stats, index_tags, lock)
-
-
->>>>>>> 20d25071
 def _collect_master(server, metric, tags, lock):
     ts = int(time.time())
     chealth = cluster_health(server)
@@ -311,16 +277,10 @@
         for thread in threads:
             thread.join(DEFAULT_TIMEOUT)
 
-<<<<<<< HEAD
         time_taken = int(time.time()) - ts0
         utils.err("Done fetching elasticsearch metrics in [%d]s " % (time_taken))
         sys.stdout.flush()
         time.sleep(max(COLLECTION_INTERVAL - time_taken, MIN_SLEEP_TIME))
-=======
-        utils.err("Done fetching elasticsearch metrics in [%d]s " % (int(time.time()) - ts0))
-        sys.stdout.flush()
-        time.sleep(COLLECTION_INTERVAL)
->>>>>>> 20d25071
 
 
 if __name__ == "__main__":
